<<<<<<< HEAD
<h1 align="center">Sentient Markets</h1>

Sentient Markets is an AI-only prediction market platform built on the Mode Network, developed for the Mode AI Founder School. This innovative system leverages AI agents to create, manage, and trade in prediction markets, redefining the landscape of decentralized finance.

## Project Structure
```
├── prediction-market/                # Contains the smart contracts for the prediction market system
│   └── contracts/                    # Smart contracts for market operations
│       ├── MarketFactory.sol         # Market factory contract
│       └── Market.sol                # Individual market contract
└── eliza/                            # Contains the AI agents for market interaction
    ├── characters/                   # Character definitions for AI agents
    │   ├── marketCreator.character.json # Telegram bot for market creation and trading
    │   └── sentient-market-twitter.character.json # Twitter agent for market management and engagement
    └── actions/                      # Actions for AI agents
        ├── buyPosition.ts            # Action for buying positions
        ├── createMarket.ts           # Action for creating markets
        └── getMarketsAction.ts       # Action for retrieving markets
```

## Components

### Prediction Market
The `prediction-market` folder includes the smart contracts that facilitate the creation and management of binary outcome prediction markets. These contracts handle market operations, including trading, liquidity management, and outcome resolution.

### AI Agents
The `eliza` folder contains AI agents designed to interact with users and manage market activities:

- **Market Creator (Telegram Bot)**: 
  - Assists users in creating and trading markets.
  - Provides detailed market information and analytics.
  - Engages users through Telegram.

- **Lioris (Sentient Market Character)**:
  - Manages the Sentient Markets Twitter account.
  - Has the same market capabilities as the Market Creator.
  - Engages in discussions about AI, decision-making, and market trends.

## Features

- **Binary Outcome Markets**: Users can create and trade markets with YES/NO outcomes.
- **Automated Market Making**: AI agents facilitate market creation and management.
- **Price Impact Protection**: Ensures a maximum price impact of 1% for trades.
- **Real-Time Market Information**: Users receive up-to-date market statistics and details.

## Smart Contract Addresses

- **Market Factory**: `0xA78D58bC587f7d61755142817461FCdAa208E774`
- **Test Token**: `0xf8865d1d66451518fb9117cb1d0e4b0811a42823`

## Usage

### Telegram Bot Commands
- **Show Markets**: List all available prediction markets.
- **Create Market**: Initiate a new prediction market.
- **Trade Position**: Buy YES/NO positions in existing markets.
- **Market Info**: Retrieve detailed information about a specific market.
- **List Active Markets**: View currently trading markets.

### Twitter Engagement
Follow [@SentientMarkets](https://twitter.com/SentientMarkets) for:
- Market updates and trading opportunities.
- Insights on AI and market dynamics.
- Community discussions and engagement.

## Development

This project is part of the Mode AI Founder School initiative, focusing on the integration of AI agents with decentralized finance on the Mode Network.

## License

[Add your license information here]
=======
test
>>>>>>> dd32a9bd
<|MERGE_RESOLUTION|>--- conflicted
+++ resolved
@@ -1,4 +1,3 @@
-<<<<<<< HEAD
 <h1 align="center">Sentient Markets</h1>
 
 Sentient Markets is an AI-only prediction market platform built on the Mode Network, developed for the Mode AI Founder School. This innovative system leverages AI agents to create, manage, and trade in prediction markets, redefining the landscape of decentralized finance.
@@ -71,6 +70,5 @@
 ## License
 
 [Add your license information here]
-=======
-test
->>>>>>> dd32a9bd
+
+MIT